[package]
name = "cairo-m-prover"
version.workspace = true
edition.workspace = true

[features]
relation-tracker = []
dhat-heap = []

[[bin]]
name = "cairo-m-prover"
path = "src/main.rs"

[dependencies]
serde.workspace = true
stwo-prover.workspace = true
stwo-air-utils.workspace = true
stwo-air-utils-derive.workspace = true
stwo-constraint-framework.workspace = true
rayon.workspace = true
num-traits.workspace = true
rand.workspace = true
thiserror.workspace = true
tracing.workspace = true
bytemuck.workspace = true
sonic-rs.workspace = true
cairo-m-runner.workspace = true
cairo-m-compiler.workspace = true
cairo-m-common.workspace = true
itertools.workspace = true
anyhow.workspace = true
clap.workspace = true
paste = "1.0"
<<<<<<< HEAD
smallvec.workspace = true
=======
zkhash.workspace = true
>>>>>>> b4b718be

[build-dependencies]
zkhash.workspace = true

[dev-dependencies]
tempfile = "3.0"
itertools.workspace = true
criterion.workspace = true
peak_alloc = "0.2.0"
dhat.workspace = true

[[bench]]
name = "prover_speed_benchmark"
harness = false

[[bench]]
name = "prover_memory_benchmark"
harness = false<|MERGE_RESOLUTION|>--- conflicted
+++ resolved
@@ -31,11 +31,8 @@
 anyhow.workspace = true
 clap.workspace = true
 paste = "1.0"
-<<<<<<< HEAD
 smallvec.workspace = true
-=======
 zkhash.workspace = true
->>>>>>> b4b718be
 
 [build-dependencies]
 zkhash.workspace = true
