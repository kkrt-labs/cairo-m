--- conflicted
+++ resolved
@@ -180,7 +180,7 @@
     fn test_store_add_fp_imm_from_smallvec() {
         // Test StoreAddFpImm (4 M31s)
         let instruction_m31s =
-            SmallVec::<[M31; INSTRUCTION_MAX_SIZE]>::from_slice(&[M31(1), M31(2), M31(3), M31(4)]);
+            SmallVec::<[M31; INSTRUCTION_MAX_SIZE]>::from_slice(&[M31(4), M31(2), M31(3), M31(4)]);
         let instruction: Instruction = instruction_m31s.try_into().unwrap();
         assert_eq!(instruction.opcode_value(), STORE_ADD_FP_IMM);
         assert_eq!(instruction.operands(), vec![M31(2), M31(3), M31(4)]);
@@ -196,7 +196,6 @@
     }
 
     #[test]
-<<<<<<< HEAD
     fn test_u32_store_add_fp_imm_from_smallvec() {
         // Test U32StoreAddFpImm (5 M31s)
         let u32_m31s = SmallVec::<[M31; INSTRUCTION_MAX_SIZE]>::from_slice(&[
@@ -212,13 +211,6 @@
             u32_instruction.operands(),
             vec![M31(1), M31(2), M31(3), M31(4)]
         );
-=======
-    fn test_instruction_from_qm31() {
-        let instruction = QM31::from_m31_array([4, 2, 3, 4].map(Into::into));
-        let instruction: Instruction = instruction.try_into().unwrap();
-        assert_eq!(instruction.opcode, Opcode::StoreAddFpImm);
-        assert_eq!(instruction.operands, [M31(2), M31(3), M31(4)]);
->>>>>>> 1d34c87b
     }
 
     #[test]
